--- conflicted
+++ resolved
@@ -19,6 +19,7 @@
 
 import (
 	"encoding/json"
+	"errors"
 	"fmt"
 	"strconv"
 	"time"
@@ -111,7 +112,7 @@
 		AppConfigFunc:   appConfigFunc,
 	})
 	if err != nil {
-		if err == perror.ErrOverMaxRetryStill {
+		if errors.Is(err, perror.ErrOverMaxRetryStill) {
 			return nil, fmt.Errorf("获取Apollo服务列表失败")
 		}
 		return nil, err
@@ -127,18 +128,12 @@
 	log.Debugf("get all server info: %s", string(responseBody))
 
 	tmpServerInfo := make([]*config.ServerInfo, 0)
-<<<<<<< HEAD
+
 	if err = json.Unmarshal(responseBody, &tmpServerInfo); err != nil {
 		log.Errorf("unmarshal json failed. err: %v", err)
-=======
-
-	err = json.Unmarshal(responseBody, &tmpServerInfo)
-
-	if err != nil {
-		log.Errorf("Unmarshal json Fail, error: %v", err)
->>>>>>> 914cd4f9
 		return
 	}
+
 	if len(tmpServerInfo) == 0 {
 		log.Info("get no real server!")
 		return
