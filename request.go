--- conflicted
+++ resolved
@@ -62,11 +62,7 @@
 				return nil,nil
 			}
 		case http.StatusNotModified:
-<<<<<<< HEAD
-			logger.Warn("Config Not Modified:", err)
-=======
 			seelog.Info("Config Not Modified:", err)
->>>>>>> 8226f136
 			if callBack!=nil&&callBack.NotModifyCallBack!=nil {
 				return nil,callBack.NotModifyCallBack()
 			}else{
