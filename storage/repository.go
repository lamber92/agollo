/*
 * Licensed to the Apache Software Foundation (ASF) under one or more
 * contributor license agreements.  See the NOTICE file distributed with
 * this work for additional information regarding copyright ownership.
 * The ASF licenses this file to You under the Apache License, Version 2.0
 * (the "License"); you may not use this file except in compliance with
 * the License.  You may obtain a copy of the License at
 *
 *     http://www.apache.org/licenses/LICENSE-2.0
 *
 * Unless required by applicable law or agreed to in writing, software
 * distributed under the License is distributed on an "AS IS" BASIS,
 * WITHOUT WARRANTIES OR CONDITIONS OF ANY KIND, either express or implied.
 * See the License for the specific language governing permissions and
 * limitations under the License.
 */

package storage

import (
	"container/list"
	"fmt"
	"reflect"
	"strconv"
	"strings"
	"sync"
	"sync/atomic"

	"github.com/apolloconfig/agollo/v4/agcache"
	"github.com/apolloconfig/agollo/v4/component/log"
	"github.com/apolloconfig/agollo/v4/env/config"
	"github.com/apolloconfig/agollo/v4/extension"
	"github.com/apolloconfig/agollo/v4/utils"
)

const (
	// 1 minute
	configCacheExpireTime = 120

	defaultNamespace = "application"

	propertiesFormat = "%s=%v\n"
)

// Cache apollo 配置缓存
type Cache struct {
	apolloConfigCache sync.Map
	changeListeners   *list.List
	rw                sync.RWMutex
}

// GetConfig 根据namespace获取apollo配置
func (c *Cache) GetConfig(namespace string) *Config {
	if namespace == "" {
		return nil
	}

	config, ok := c.apolloConfigCache.Load(namespace)

	if !ok {
		return nil
	}

	return config.(*Config)
}

// CreateNamespaceConfig 根据namespace初始化agollo内容配置
func CreateNamespaceConfig(namespace string) *Cache {
	// config from apollo
	var apolloConfigCache sync.Map
	config.SplitNamespaces(namespace, func(namespace string) {
		if _, ok := apolloConfigCache.Load(namespace); ok {
			return
		}
		c := initConfig(namespace, extension.GetCacheFactory())
		apolloConfigCache.Store(namespace, c)
	})
	return &Cache{
		apolloConfigCache: apolloConfigCache,
		changeListeners:   list.New(),
	}
}

func initConfig(namespace string, factory agcache.CacheFactory) *Config {
	c := &Config{
		namespace: namespace,
		cache:     factory.Create(),
	}
	c.isInit.Store(false)
	c.waitInit.Add(1)
	return c
}

// Config apollo配置项
type Config struct {
	namespace string
	cache     agcache.CacheInterface
	isInit    atomic.Value
	waitInit  sync.WaitGroup
}

// GetIsInit 获取标志
func (c *Config) GetIsInit() bool {
	return c.isInit.Load().(bool)
}

// GetWaitInit 获取标志
func (c *Config) GetWaitInit() *sync.WaitGroup {
	return &c.waitInit
}

// GetCache 获取cache
func (c *Config) GetCache() agcache.CacheInterface {
	return c.cache
}

// getConfigValue 获取配置值
func (c *Config) getConfigValue(key string, waitInit bool) interface{} {
	b := c.GetIsInit()
	if !b {
		if !waitInit {
			log.Errorf("getConfigValue fail, init not done, namespace:%s key:%s", c.namespace, key)
			return nil
		}
		c.waitInit.Wait()
	}
	if c.cache == nil {
		log.Errorf("get config value fail! namespace:%s not exist!", c.namespace)
		return nil
	}

	value, err := c.cache.Get(key)
	if err != nil {
		log.Errorf("get config value fail! key:%s, error:%v", key, err)
		return nil
	}

	return value
}

// GetValueImmediately 获取配置值（string），立即返回，初始化未完成直接返回错误
func (c *Config) GetValueImmediately(key string) string {
	value := c.getConfigValue(key, false)
	if value == nil {
		return utils.Empty
	}

	v, ok := value.(string)
	if !ok {
		log.Debugf("convert to string fail ! source type:%T", value)
		return utils.Empty
	}
	return v
}

// GetStringValueImmediately 获取配置值（string），立即返回，初始化未完成直接返回错误
func (c *Config) GetStringValueImmediately(key string, defaultValue string) string {
	value := c.GetValueImmediately(key)
	if value == utils.Empty {
		return defaultValue
	}

	return value
}

// GetStringSliceValueImmediately 获取配置值（[]string），立即返回，初始化未完成直接返回错误
func (c *Config) GetStringSliceValueImmediately(key string, defaultValue []string) []string {
	value := c.getConfigValue(key, false)
	if value == nil {
		return defaultValue
	}

	v, ok := value.([]string)
	if !ok {
		log.Debugf("convert to []string fail ! source type:%T", value)
		return defaultValue
	}
	return v
}

// GetIntSliceValueImmediately 获取配置值（[]int)，立即返回，初始化未完成直接返回错误
func (c *Config) GetIntSliceValueImmediately(key string, defaultValue []int) []int {
	value := c.getConfigValue(key, false)
	if value == nil {
		return defaultValue
	}

	v, ok := value.([]int)
	if !ok {
		log.Debugf("convert to []int fail ! source type:%T", value)
		return defaultValue
	}
	return v
}

// GetSliceValueImmediately 获取配置值（[]interface)，立即返回，初始化未完成直接返回错误
func (c *Config) GetSliceValueImmediately(key string, defaultValue []interface{}) []interface{} {
	value := c.getConfigValue(key, false)
	if value == nil {
		return defaultValue
	}

	v, ok := value.([]interface{})
	if !ok {
		log.Debugf("convert to []interface{} fail ! source type:%T", value)
		return defaultValue
	}
	return v
}

// GetIntValueImmediately 获取配置值（int），获取不到则取默认值，立即返回，初始化未完成直接返回错误
func (c *Config) GetIntValueImmediately(key string, defaultValue int) int {
	value := c.getConfigValue(key, false)
	if value == nil {
		return defaultValue
	}

	v, ok := value.(int)
	if ok {
		return v
	}

	s, ok := value.(string)
	if !ok {
		log.Debugf("convert to int fail ! source type:%T", value)
		return defaultValue
	}

	v, err := strconv.Atoi(s)
	if err != nil {
		log.Debugf("Atoi fail, error:%v", err)
		return defaultValue
	}

	return v
}

// GetFloatValueImmediately 获取配置值（float），获取不到则取默认值，立即返回，初始化未完成直接返回错误
func (c *Config) GetFloatValueImmediately(key string, defaultValue float64) float64 {
	value := c.getConfigValue(key, false)
	if value == nil {
		return defaultValue
	}

	v, ok := value.(float64)
	if ok {
		return v
	}

	s, ok := value.(string)
	if !ok {
		log.Debugf("convert to float64 fail ! source type:%T", value)
		return defaultValue
	}

	v, err := strconv.ParseFloat(s, 64)
	if err != nil {
		log.Debugf("ParseFloat fail, error:%v", err)
		return defaultValue
	}

	return v
}

// GetBoolValueImmediately 获取配置值（bool），获取不到则取默认值，立即返回，初始化未完成直接返回错误
func (c *Config) GetBoolValueImmediately(key string, defaultValue bool) bool {
	value := c.getConfigValue(key, false)
	if value == nil {
		return defaultValue
	}

	v, ok := value.(bool)
	if ok {
		return v
	}

	s, ok := value.(string)
	if !ok {
		log.Debugf("convert to bool fail ! source type:%T", value)
		return defaultValue
	}

	v, err := strconv.ParseBool(s)
	if err != nil {
		log.Debugf("ParseBool fail, error:%v", err)
		return defaultValue
	}

	return v
}

// GetValue 获取配置值（string）
func (c *Config) GetValue(key string) string {
	value := c.getConfigValue(key, true)
	if value == nil {
		return utils.Empty
	}

	v, ok := value.(string)
	if !ok {
		log.Debugf("convert to string fail ! source type:%T", value)
		return utils.Empty
	}
	return v
}

// GetStringValue 获取配置值（string），获取不到则取默认值
func (c *Config) GetStringValue(key string, defaultValue string) string {
	value := c.GetValue(key)
	if value == utils.Empty {
		return defaultValue
	}

	return value
}

// GetStringSliceValue 获取配置值（[]string）
func (c *Config) GetStringSliceValue(key, separator string, defaultValue []string) []string {
	value := c.getConfigValue(key, true)
	if value == nil {
		return defaultValue
	}

	v, ok := value.([]string)
	if !ok {
		s, ok := value.(string)
		if !ok {
			log.Debugf("convert to []string fail ! source type:%T", value)
			return defaultValue
		}
		return strings.Split(s, separator)
	}
	return v
}

// GetIntSliceValue 获取配置值（[]int)
func (c *Config) GetIntSliceValue(key, separator string, defaultValue []int) []int {
	value := c.getConfigValue(key, true)
	if value == nil {
		return defaultValue
	}

	v, ok := value.([]int)
	if !ok {
		sl := c.GetStringSliceValue(key, separator, nil)
		if sl == nil {
			return defaultValue
		}
		v = make([]int, 0, len(sl))
		for index := range sl {
			i, err := strconv.Atoi(sl[index])
			if err != nil {
				log.Debugf("convert to []int fail! value:%s,  source type:%T", sl[index], sl[index])
				return defaultValue
			}
			v = append(v, i)
		}
	}
	return v
}

// GetSliceValue 获取配置值（[]interface)
func (c *Config) GetSliceValue(key string, defaultValue []interface{}) []interface{} {
	value := c.getConfigValue(key, true)
	if value == nil {
		return defaultValue
	}

	v, ok := value.([]interface{})
	if !ok {
		log.Debugf("convert to []interface{} fail ! source type:%T", value)
		return defaultValue
	}
	return v
}

// GetIntValue 获取配置值（int），获取不到则取默认值
func (c *Config) GetIntValue(key string, defaultValue int) int {
	value := c.getConfigValue(key, true)
	if value == nil {
		return defaultValue
	}

	v, ok := value.(int)
	if ok {
		return v
	}

	s, ok := value.(string)
	if !ok {
		log.Debugf("convert to int fail ! source type:%T", value)
		return defaultValue
	}

	v, err := strconv.Atoi(s)
	if err != nil {
		log.Debugf("Atoi fail, error:%v", err)
		return defaultValue
	}
	return v
}

// GetFloatValue 获取配置值（float），获取不到则取默认值
func (c *Config) GetFloatValue(key string, defaultValue float64) float64 {
	value := c.getConfigValue(key, true)
	if value == nil {
		return defaultValue
	}

	v, ok := value.(float64)
	if ok {
		return v
	}

	s, ok := value.(string)
	if !ok {
		log.Debugf("convert to float64 fail ! source type:%T", value)
		return defaultValue
	}

	v, err := strconv.ParseFloat(s, 64)
	if err != nil {
		log.Debugf("ParseFloat fail, error:%v", err)
		return defaultValue
	}
	return v
}

// GetBoolValue 获取配置值（bool），获取不到则取默认值
func (c *Config) GetBoolValue(key string, defaultValue bool) bool {
	value := c.getConfigValue(key, true)
	if value == nil {
		return defaultValue
	}

	v, ok := value.(bool)
	if ok {
		return v
	}

	s, ok := value.(string)
	if !ok {
		log.Debugf("convert to bool fail ! source type:%T", value)
		return defaultValue
	}

	v, err := strconv.ParseBool(s)
	if err != nil {
		log.Debugf("ParseBool fail, error:%v", err)
		return defaultValue
	}
	return v
}

// UpdateApolloConfig 根据config server返回的内容更新内存
// 并判断是否需要写备份文件
func (c *Cache) UpdateApolloConfig(apolloConfig *config.ApolloConfig, appConfigFunc func() config.AppConfig) {
	if apolloConfig == nil {
		log.Error("apolloConfig is null, can't update!")
		return
	}

	appConfig := appConfigFunc()
	// update apollo connection config
	appConfig.SetCurrentApolloConfig(&apolloConfig.ApolloConnConfig)

	// get change list
	changeList := c.UpdateApolloConfigCache(apolloConfig.Configurations, configCacheExpireTime, apolloConfig.NamespaceName)

	notify := appConfig.GetNotificationsMap().GetNotify(apolloConfig.NamespaceName)

	// push all newest changes
	c.pushNewestChanges(apolloConfig.NamespaceName, apolloConfig.Configurations, notify)

	if len(changeList) > 0 {
		// create config change event base on change list
		event := createConfigChangeEvent(changeList, apolloConfig.NamespaceName, notify)

		// push change event to channel
		c.pushChangeEvent(event)
	}

	if appConfig.GetIsBackupConfig() {
		// write config file async
		apolloConfig.AppID = appConfig.AppID
		go extension.GetFileHandler().WriteConfigFile(apolloConfig, appConfig.GetBackupConfigPath())
	}
}

// UpdateApolloConfigCache 根据conf[ig server返回的内容更新内存
func (c *Cache) UpdateApolloConfigCache(configurations map[string]interface{}, expireTime int, namespace string) map[string]*ConfigChange {
	config := c.GetConfig(namespace)
	if config == nil {
		config = initConfig(namespace, extension.GetCacheFactory())
		c.apolloConfigCache.Store(namespace, config)
	}

	isInit := false
	defer func(c *Config) {
		if !isInit {
			return
		}
		b := c.GetIsInit()
		if b {
			return
		}
		c.isInit.Store(isInit)
		c.waitInit.Done()
	}(config)

	if (len(configurations) == 0) && config.cache.EntryCount() == 0 {
		return nil
	}

	// get old keys
	mp := map[string]bool{}
	config.cache.Range(func(key, value interface{}) bool {
		mp[key.(string)] = true
		return true
	})

	changes := make(map[string]*ConfigChange)

	// update new
	// keys
	for key, value := range configurations {
		// key state insert or update
		// insert
		if !mp[key] {
			changes[key] = createAddConfigChange(value)
		} else {
			// update
			oldValue, _ := config.cache.Get(key)
			if !reflect.DeepEqual(oldValue, value) {
				changes[key] = createModifyConfigChange(oldValue, value)
			}
		}

<<<<<<< HEAD
			if err := config.cache.Set(key, value, expireTime); err != nil {
				log.Errorf("set key %s to cache, error: %v", key, err)
			}
			delete(mp, key)
=======
		if err := config.cache.Set(key, value, expireTime); err != nil {
			log.Errorf("set key %s to cache error %s", key, err)
>>>>>>> 6a8a4cbe
		}
		delete(mp, key)
	}

	// remove del keys
	for key := range mp {
		// get old value and del
		oldValue, _ := config.cache.Get(key)
		changes[key] = createDeletedConfigChange(oldValue)

		config.cache.Del(key)
	}
	isInit = true

	return changes
}

// GetContent 获取配置文件内容
func (c *Config) GetContent() string {
	return convertToProperties(c.cache)
}

func convertToProperties(cache agcache.CacheInterface) string {
	properties := utils.Empty
	if cache == nil {
		return properties
	}
	cache.Range(func(key, value interface{}) bool {
		properties += fmt.Sprintf(propertiesFormat, key, value)
		return true
	})
	return properties
}

// GetDefaultNamespace 获取默认命名空间
func GetDefaultNamespace() string {
	return defaultNamespace
}

// AddChangeListener 增加变更监控
func (c *Cache) AddChangeListener(listener ChangeListener) {
	if listener == nil {
		return
	}
	c.rw.Lock()
	defer c.rw.Unlock()
	c.changeListeners.PushBack(listener)
}

// RemoveChangeListener 删除变更监控
func (c *Cache) RemoveChangeListener(listener ChangeListener) {
	if listener == nil {
		return
	}
	c.rw.Lock()
	defer c.rw.Unlock()
	for i := c.changeListeners.Front(); i != nil; i = i.Next() {
		apolloListener := i.Value.(ChangeListener)
		if listener == apolloListener {
			c.changeListeners.Remove(i)
		}
	}
}

// GetChangeListeners 获取配置修改监听器列表
func (c *Cache) GetChangeListeners() *list.List {
	if c.changeListeners == nil {
		return nil
	}
	c.rw.RLock()
	defer c.rw.RUnlock()
	l := list.New()
	l.PushBackList(c.changeListeners)
	return l
}

// push config change event
func (c *Cache) pushChangeEvent(event *ChangeEvent) {
	c.pushChange(func(listener ChangeListener) {
		go listener.OnChange(event)
	})
}

func (c *Cache) pushNewestChanges(namespace string, configuration map[string]interface{}, notificationID int64) {
	e := &FullChangeEvent{
		Changes: configuration,
	}
	e.Namespace = namespace
	e.NotificationID = notificationID
	c.pushChange(func(listener ChangeListener) {
		go listener.OnNewestChange(e)
	})
}

func (c *Cache) pushChange(f func(ChangeListener)) {
	// if channel is null ,mean no listener,don't need to push msg
	listeners := c.GetChangeListeners()
	if listeners == nil || listeners.Len() == 0 {
		return
	}

	for i := listeners.Front(); i != nil; i = i.Next() {
		listener := i.Value.(ChangeListener)
		f(listener)
	}
}<|MERGE_RESOLUTION|>--- conflicted
+++ resolved
@@ -536,16 +536,10 @@
 			}
 		}
 
-<<<<<<< HEAD
-			if err := config.cache.Set(key, value, expireTime); err != nil {
+		if err := config.cache.Set(key, value, expireTime); err != nil {
 				log.Errorf("set key %s to cache, error: %v", key, err)
-			}
-			delete(mp, key)
-=======
-		if err := config.cache.Set(key, value, expireTime); err != nil {
-			log.Errorf("set key %s to cache error %s", key, err)
->>>>>>> 6a8a4cbe
-		}
+		}
+		
 		delete(mp, key)
 	}
 
